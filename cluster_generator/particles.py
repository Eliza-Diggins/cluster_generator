"""
<<<<<<< HEAD
Particles IC module
=======
CGP module for managing particle type initial conditions.
>>>>>>> d0dd1935
"""
from collections import OrderedDict, defaultdict
from pathlib import Path

import h5py
import numpy as np
from scipy.interpolate import InterpolatedUnivariateSpline
from unyt import uconcatenate, unyt_array

from cluster_generator.utils import ensure_list, ensure_ytarray, mylog

gadget_fields = {
    "dm": ["Coordinates", "Velocities", "Masses", "ParticleIDs", "Potential"],
    "gas": [
        "Coordinates",
        "Velocities",
        "Masses",
        "ParticleIDs",
        "InternalEnergy",
        "MagneticField",
        "Density",
        "Potential",
        "PassiveScalars",
    ],
    "star": ["Coordinates", "Velocities", "Masses", "ParticleIDs", "Potential"],
    "black_hole": ["Coordinates", "Velocities", "Masses", "ParticleIDs"],
    "tracer": ["Coordinates"],
}

gadget_field_map = {
    "Coordinates": "particle_position",
    "Velocities": "particle_velocity",
    "Masses": "particle_mass",
    "Density": "density",
    "Potential": "potential_energy",
    "InternalEnergy": "thermal_energy",
    "MagneticField": "magnetic_field",
}

gadget_field_units = {
    "Coordinates": "kpc",
    "Velocities": "km/s",
    "Masses": "1e10*Msun",
    "Density": "1e10*Msun/kpc**3",
    "InternalEnergy": "km**2/s**2",
    "Potential": "km**2/s**2",
    "PassiveScalars": "",
    "MagneticField": "1e5*sqrt(Msun)*km/s/(kpc**1.5)",
}

ptype_map = OrderedDict(
    [
        ("PartType0", "gas"),
        ("PartType1", "dm"),
        ("PartType2", "tracer"),
        ("PartType4", "star"),
        ("PartType5", "black_hole"),
    ]
)

rptype_map = OrderedDict([(v, k) for k, v in ptype_map.items()])


class ClusterParticles:
    """Container class for particle initial conditions"""

    def __init__(self, particle_types, fields):
        self.particle_types = ensure_list(particle_types)
        self.fields = fields
        self._update_num_particles()
        self._update_field_names()
        self.passive_scalars = []

    def __getitem__(self, key):
        return self.fields[key]

    def __setitem__(self, key, value):
        self.fields[key] = value

    def keys(self):
        return self.fields.keys()

    def _update_num_particles(self):
        self.num_particles = {}
        for ptype in self.particle_types:
            self.num_particles[ptype] = self.fields[ptype, "particle_mass"].size

    def _update_field_names(self):
        self.field_names = defaultdict(list)
        for field in self.fields:
            self.field_names[field[0]].append(field[1])

    def _clip_to_box(self, ptype, box_size):
        pos = self.fields[ptype, "particle_position"]
        return ~np.logical_or((pos < 0.0).any(axis=1), (pos > box_size).any(axis=1))

    def __add__(self, other):
        fields = self.fields.copy()
        for field in other.fields:
            if field in fields:
                fields[field] = uconcatenate([self[field], other[field]])
            else:
                fields[field] = other[field]
        particle_types = list(set(self.particle_types + other.particle_types))
        return ClusterParticles(particle_types, fields)

    @property
    def num_passive_scalars(self):
        return len(self.passive_scalars)

    def drop_ptypes(self, ptypes):
        """
        Drop all particles with a type in *ptypes*.
        """
        ptypes = ensure_list(ptypes)
        for ptype in ptypes:
            self.particle_types.remove(ptype)
            names = list(self.fields.keys())
            for name in names:
                if name[0] in ptypes:
                    self.fields.pop(name)
        self._update_num_particles()
        self._update_field_names()

    def make_radial_cut(self, r_max, center=None, ptypes=None):
        """
        Make a radial cut on particles. All particles outside
        a certain radius will be removed.

        Parameters
        ----------
        r_max : float
            The maximum radius of the particles in kpc.
        center : array-like, optional
            The center coordinate of the system of particles to define
            the radius from, in units of kpc. Default: [0.0, 0.0, 0.0]
        ptypes : list of strings, optional
            The particle types to perform the radial cut on. If
            not set, all will be exported.

        """
        rm2 = r_max * r_max
        if center is None:
            center = np.array([0.0] * 3)
        if ptypes is None:
            ptypes = self.particle_types
        ptypes = ensure_list(ptypes)

        for part in ptypes:
            cidx = ((self[part, "particle_position"].d - center) ** 2).sum(
                axis=1
            ) <= rm2
            for field in self.field_names[part]:
                self.fields[part, field] = self.fields[part, field][cidx]
        self._update_num_particles()

    def add_black_hole(self, bh_mass, pos=None, vel=None, use_pot_min=False):
        r"""
        Add a black hole particle to the set of cluster
        particles.

        Parameters
        ----------
        bh_mass : float
            The mass of the black hole particle in solar masses.
        pos : array-like, optional
            The position of the particle, assumed to be in units of
            kpc if units are not given. If use_pot_min=True this
            argument is ignored. Default: None, in which case the
            particle position is [0.0, 0.0, 0.0] kpc.
        vel : array-like, optional
            The velocity of the particle, assumed to be in units of
            kpc/Myr if units are not given. If use_pot_min=True this
            argument is ignored. Default: None, in which case the
            particle velocity is [0.0, 0.0, 0.0] kpc/Myr.
        use_pot_min : boolean, optional
            If True, use the dark matter particle with the minimum
            value of the gravitational potential to determine the
            position and velocity of the black hole particle. Default:
            False

        """
        mass = unyt_array([bh_mass], "Msun")
        if use_pot_min:
            if ("dm", "potential_energy") not in self.fields:
                raise KeyError("('dm', 'potential_energy') is not available!")
            idx = np.argmin(self.fields["dm", "potential_energy"])
            pos = unyt_array(self.fields["dm", "particle_position"][idx]).reshape(1, 3)
            vel = unyt_array(self.fields["dm", "particle_velocity"][idx]).reshape(1, 3)
        else:
            if pos is None:
                pos = unyt_array(np.zeros((1, 3)), "kpc")
            if vel is None:
                vel = unyt_array(np.zeros((1, 3)), "kpc/Myr")
            pos = ensure_ytarray(pos, "kpc").reshape(1, 3)
            vel = ensure_ytarray(vel, "kpc/Myr").reshape(1, 3)
        if "black_hole" not in self.particle_types:
            self.particle_types.append("black_hole")
            self.fields["black_hole", "particle_position"] = pos
            self.fields["black_hole", "particle_velocity"] = vel
            self.fields["black_hole", "particle_mass"] = mass
        else:
            uappend = lambda x, y: unyt_array(np.append(x, y, axis=0).v, x.units)
            self.fields["black_hole", "particle_position"] = uappend(
                self.fields["black_hole", "particle_position"], pos
            )
            self.fields["black_hole", "particle_velocity"] = uappend(
                self.fields["black_hole", "particle_velocity"], vel
            )
            self.fields["black_hole", "particle_mass"] = uappend(
                self.fields["black_hole", "particle_mass"], mass
            )
        self._update_num_particles()

    @classmethod
    def from_fields(cls, fields):
        particle_types = []
        for key in fields:
            if key[0] not in particle_types:
                particle_types.append(key[0])
        return cls(particle_types, fields)

    @classmethod
    def from_file(cls, filename, ptypes=None):
        r"""
        Generate cluster particles from an HDF5 file.

        Parameters
        ----------
        filename : string
            The name of the file to read the model from.
        ptypes: list
            A list of the particle types to load.

        Examples
        --------
        >>> from cluster_generator import ClusterParticles
        >>> dm_particles = ClusterParticles.from_file("dm_particles.h5")

        """
        names = {}
        with h5py.File(filename, "r") as f:
            if ptypes is None:
                ptypes = list(f.keys())
            ptypes = ensure_list(ptypes)
            for ptype in ptypes:
                names[ptype] = list(f[ptype].keys())
        fields = OrderedDict()
        for ptype in ptypes:
            for field in names[ptype]:
                if field == "particle_index":
                    with h5py.File(filename, "r") as f:
                        fields[ptype, field] = f[ptype][field][:]
                else:
                    a = unyt_array.from_hdf5(
                        filename, dataset_name=field, group_name=ptype
                    )
                    fields[ptype, field] = unyt_array(
                        a.d.astype("float64"), str(a.units)
                    ).in_base("galactic")
        return cls(ptypes, fields)

    @classmethod
    def from_h5_file(cls, filename, ptypes=None):
        return cls.from_file(filename, ptypes=ptypes)

    @classmethod
    def from_gadget_file(cls, filename, ptypes=None):
        """
        Read in particle data from a Gadget (or Arepo, GIZMO, etc.)
        snapshot

        Parameters
        ----------
        filename : string
            The name of the file to read from.
        ptypes : string or list of strings, optional
            The particle types to read from the file, either
            a single string or a list of strings. If None,
            all particle types will be read from the file.

        Examples
        --------
        >>> from cluster_generator import ClusterParticles
        >>> ptypes = ["gas", "dm"]
        >>> particles = ClusterParticles.from_gadget_file("snapshot_060.h5", ptypes=ptypes)

        """
        fields = OrderedDict()
        f = h5py.File(filename, "r")
        particle_types = []
        if ptypes is None:
            ptypes = [k for k in f if k.startswith("PartType")]
        else:
            ptypes = ensure_list(ptypes)
            ptypes = [rptype_map[k] for k in ptypes]
        for ptype in ptypes:
            my_ptype = ptype_map[ptype]
            particle_types.append(my_ptype)
            g = f[ptype]
            for field in gadget_fields[my_ptype]:
                if field in g:
                    if field == "ParticleIDs":
                        fields[my_ptype, "particle_index"] = g[field][:]
                    else:
                        fd = gadget_field_map[field]
                        units = gadget_field_units[field]
                        fields[my_ptype, fd] = unyt_array(
                            g[field], units, dtype="float64"
                        ).in_base("galactic")
            if "Masses" not in g:
                n_ptype = g["ParticleIDs"].size
                units = gadget_field_units["Masses"]
                n_type = int(ptype[-1])
                fields[my_ptype, "particle_mass"] = unyt_array(
                    [f["Header"].attrs["MassTable"][n_type]] * n_ptype, units
                ).in_base("galactic")
        f.close()
        return cls(particle_types, fields)

    def write_particles(self, output_filename, overwrite=False):
        """
        Write the particles to an HDF5 file.

        Parameters
        ----------
        output_filename : string
            The file to write the particles to.
        overwrite : boolean, optional
            Overwrite an existing file with the same name. Default False.

        """
        if Path(output_filename).exists() and not overwrite:
            raise IOError(
                f"Cannot create {output_filename}. It exists and overwrite=False."
            )
        with h5py.File(output_filename, "w") as f:
            for ptype in self.particle_types:
                f.create_group(ptype)
        for field in self.fields:
            if field[1] == "particle_index":
                with h5py.File(output_filename, "r+") as f:
                    g = f[field[0]]
                    g.create_dataset("particle_index", data=self.fields[field])
            else:
                self.fields[field].write_hdf5(
                    output_filename, dataset_name=field[1], group_name=field[0]
                )

    def write_particles_to_h5(self, output_filename, overwrite=False):
        self.write_particles(output_filename, overwrite=overwrite)

    def set_field(
        self, ptype, name, value, units=None, add=False, passive_scalar=False
    ):
        """
        Add or update a particle field using a unyt_array.
        The array will be checked to make sure that it
        has the appropriate size.

        Parameters
        ----------
        ptype : string
            The particle type of the field to add or update.
        name : string
            The name of the field to add or update.
        value : unyt_array
            The particle field itself--an array with the same
            shape as the number of particles.
        units : string, optional
            The units to convert the field to. Default: None,
            indicating the units will be preserved.
        add : boolean, optional
            If True and the field already exists, the values
            in the array will be added to the already existing
            field array.
        passive_scalar : boolean, optional
            If set, the field to be added is a passive scalar.
            Default: False

        """
        if not isinstance(value, unyt_array):
            value = unyt_array(value, "dimensionless")
        num_particles = self.num_particles[ptype]
        exists = (ptype, name) in self.fields
        if value.shape[0] == num_particles:
            if exists:
                if add:
                    self.fields[ptype, name] += value
                else:
                    mylog.warning(f"Overwriting field ({ptype}, {name}).")
                    self.fields[ptype, name] = value
            else:
                if add:
                    raise RuntimeError(
                        f"Field ({ptype}, {name}) does not " f"exist and add=True!"
                    )
                else:
                    self.fields[ptype, name] = value
                if passive_scalar and ptype == "gas":
                    self.passive_scalars.append(name)
            if units is not None:
                self.fields[ptype, name].convert_to_units(units)
        else:
            raise ValueError(
                f"The length of the array needs to be {num_particles} particles!"
            )

    def add_offsets(self, r_ctr, v_ctr, ptypes=None):
        """
        Add offsets in position and velocity to the cluster particles,
        which can be added to one or more particle types.

        Parameters
        ----------
        r_ctr : array-like
            A 3-element list, NumPy array, or unyt_array of the coordinates
            of the new center of the particle distribution. If units are not
            given, they are assumed to be in kpc.
        v_ctr : array-like
            A 3-element list, NumPy array, or unyt_array of the coordinates
            of the new bulk velocity of the particle distribution. If units
            are not given, they are assumed to be in kpc/Myr.
        ptypes : string or list of strings, optional
            A single string or list of strings indicating the particle
            type(s) to be offset. Default: None, meaning all of the
            particle types will be offset. This should not be used in
            normal circumstances.

        """
        if ptypes is None:
            ptypes = self.particle_types
        ptypes = ensure_list(ptypes)
        r_ctr = ensure_ytarray(r_ctr, "kpc")
        v_ctr = ensure_ytarray(v_ctr, "kpc/Myr")
        for ptype in ptypes:
            self.fields[ptype, "particle_position"] += r_ctr
            self.fields[ptype, "particle_velocity"] += v_ctr

    def _write_gadget_fields(self, ptype, h5_group, idxs, dtype):
        for field in gadget_fields[ptype]:
            if field == "ParticleIDs":
                continue
            if field == "PassiveScalars" and ptype == "gas":
                if self.num_passive_scalars > 0:
                    data = np.stack(
                        [self[ptype, s].d for s in self.passive_scalars], axis=-1
                    )
                    h5_group.create_dataset("PassiveScalars", data=data)
            else:
                my_field = gadget_field_map[field]
                if (ptype, my_field) in self.fields:
                    units = gadget_field_units[field]
                    fd = self.fields[ptype, my_field]
                    data = fd[idxs].to(units).d.astype(dtype)
                    h5_group.create_dataset(field, data=data)

    def write_to_gadget_file(
        self, ic_filename, box_size, dtype="float32", overwrite=False, code=None
    ):
        """
        Write the particles to a file in the HDF5 Gadget format
        which can be used as initial conditions for a simulation.

        Parameters
        ----------
        ic_filename : string
            The name of the file to write to.
        box_size : float
            The width of the cubical box that the initial condition
            will be within in units of kpc.
        dtype : string, optional
            The datatype of the fields to write, either 'float32' or
            'float64'. Default: 'float32'
        overwrite : boolean, optional
            Whether to overwrite an existing file. Default: False
        code : string, optional
            If specified, additional information will be written to
            the file so that it can be identified by yt as belonging
            to a specific frontend. Default: None

        """
        if Path(ic_filename).exists() and not overwrite:
            raise IOError(
                f"Cannot create {ic_filename}. It exists and " f"overwrite=False."
            )
        num_particles = {}
        npart = 0
        mass_table = np.zeros(6)
        f = h5py.File(ic_filename, "w")
        for ptype in self.particle_types:
            gptype = rptype_map[ptype]
            idxs = self._clip_to_box(ptype, box_size)
            num_particles[ptype] = idxs.sum()
            g = f.create_group(gptype)
            self._write_gadget_fields(ptype, g, idxs, dtype)
            ids = np.arange(num_particles[ptype]) + 1 + npart
            g.create_dataset("ParticleIDs", data=ids.astype("uint32"))
            npart += num_particles[ptype]
            if ptype in ["star", "dm", "black_hole"]:
                mass_table[int(rptype_map[ptype][-1])] = g["Masses"][0]
        f.flush()
        hg = f.create_group("Header")
        hg.attrs["Time"] = 0.0
        hg.attrs["Redshift"] = 0.0
        hg.attrs["BoxSize"] = box_size
        hg.attrs["Omega0"] = 0.0
        hg.attrs["OmegaLambda"] = 0.0
        hg.attrs["HubbleParam"] = 1.0
        hg.attrs["NumPart_ThisFile"] = np.array(
            [
                num_particles.get("gas", 0),
                num_particles.get("dm", 0),
                num_particles.get("tracer", 0),
                0,
                num_particles.get("star", 0),
                num_particles.get("black_hole", 0),
            ],
            dtype="uint32",
        )
        hg.attrs["NumPart_Total"] = hg.attrs["NumPart_ThisFile"]
        hg.attrs["NumPart_Total_HighWord"] = np.zeros(6, dtype="uint32")
        hg.attrs["NumFilesPerSnapshot"] = 1
        hg.attrs["MassTable"] = mass_table
        hg.attrs["Flag_Sfr"] = 0
        hg.attrs["Flag_Cooling"] = 0
        hg.attrs["Flag_StellarAge"] = 0
        hg.attrs["Flag_Metals"] = 0
        hg.attrs["Flag_Feedback"] = 0
        hg.attrs["Flag_DoublePrecision"] = 0
        hg.attrs["Flag_IC_Info"] = 0
        if code == "arepo":
            cg = f.create_group("Config")
            cg.attrs["VORONOI"] = 1
        f.flush()
        f.close()

    def to_yt_dataset(self, box_size, ptypes=None):
        """
        Create an in-memory yt dataset for the particles.

        Parameters
        ----------
        box_size : float
            The width of the domain on a side, in kpc.
        ptypes : string or list of strings, optional
            The particle types to export to the dataset. If
            not set, all will be exported.

        """
        from yt import load_particles

        data = self.fields.copy()
        if ptypes is None:
            ptypes = self.particle_types
        ptypes = ensure_list(ptypes)
        for ptype in ptypes:
            pos = data.pop((ptype, "particle_position"))
            vel = data.pop((ptype, "particle_velocity"))
            for i, ax in enumerate("xyz"):
                data[ptype, f"particle_position_{ax}"] = pos[:, i]
                data[ptype, f"particle_velocity_{ax}"] = vel[:, i]
        return load_particles(
            data,
            length_unit="kpc",
            bbox=[[0.0, box_size]] * 3,
            mass_unit="Msun",
            time_unit="Myr",
        )


def _sample_clusters(
    particles, hses, center, velocity, radii=None, resample=False, passive_scalars=None
):
    num_halos = len(hses)
    center = [ensure_ytarray(c, "kpc") for c in center]
    velocity = [ensure_ytarray(v, "kpc/Myr") for v in velocity]
    r = np.zeros((num_halos, particles.num_particles["gas"]))
    for i, c in enumerate(center):
        r[i, :] = ((particles["gas", "particle_position"] - c) ** 2).sum(axis=1).d
    np.sqrt(r, r)
    if radii is None:
        idxs = slice(None, None, None)
    else:
        radii = np.array(radii)
        idxs = np.any(r <= radii[:, np.newaxis], axis=0)
    d = np.zeros((num_halos, particles.num_particles["gas"]))
    e = np.zeros((num_halos, particles.num_particles["gas"]))
    m = np.zeros((num_halos, 3, particles.num_particles["gas"]))
    num_scalars = 0
    if passive_scalars is not None:
        num_scalars = len(passive_scalars)
        s = np.zeros((num_halos, num_scalars, particles.num_particles["gas"]))
    for i in range(num_halos):
        hse = hses[i]
        if "density" not in hse:
            continue
        get_density = InterpolatedUnivariateSpline(hse["radius"], hse["density"])
        d[i, :] = get_density(r[i, :])
        e_arr = 1.5 * hse["pressure"] / hse["density"]
        get_energy = InterpolatedUnivariateSpline(hse["radius"], e_arr)
        e[i, :] = get_energy(r[i, :]) * d[i, :]
        m[i, :, :] = velocity[i].d[:, np.newaxis] * d[i, :]
        if num_scalars > 0:
            for j, name in enumerate(passive_scalars):
                get_scalar = InterpolatedUnivariateSpline(hse["radius"], hse[name])
                s[i, j, :] = get_scalar(r[i, :]) * d[i, :]
    dens = d.sum(axis=0)
    eint = e.sum(axis=0) / dens
    mom = m.sum(axis=0) / dens
    if num_scalars > 0:
        ps = s.sum(axis=0) / dens
    if resample:
        vol = particles["gas", "particle_mass"] / particles["gas", "density"]
        particles["gas", "particle_mass"][idxs] = dens[idxs] * vol.d[idxs]
    particles["gas", "density"][idxs] = dens[idxs]
    particles["gas", "thermal_energy"][idxs] = eint[idxs]
    particles["gas", "particle_velocity"][idxs] = mom.T[idxs]
    if num_scalars > 0:
        for j, name in enumerate(passive_scalars):
            particles["gas", name][idxs] = ps[j, idxs]
    return particles


def combine_two_clusters(
    particles1, particles2, hse1, hse2, center1, center2, velocity1, velocity2
):
    """Combines 2 clusters"""
    center1 = ensure_ytarray(center1, "kpc")
    center2 = ensure_ytarray(center2, "kpc")
    velocity1 = ensure_ytarray(velocity1, "kpc/Myr")
    velocity2 = ensure_ytarray(velocity2, "kpc/Myr")
    if "gas" in particles1.particle_types:
        particles1.add_offsets(center1, [0.0] * 3, ptypes=["gas"])
    if "gas" in particles2.particle_types:
        particles2.add_offsets(center2, [0.0] * 3, ptypes=["gas"])
    ptypes1 = particles1.particle_types.copy()
    ptypes2 = particles2.particle_types.copy()
    if "gas" in ptypes1:
        ptypes1.remove("gas")
    if "gas" in ptypes2:
        ptypes2.remove("gas")
    particles1.add_offsets(center1, velocity1, ptypes=ptypes1)
    particles2.add_offsets(center2, velocity2, ptypes=ptypes2)
    particles = particles1 + particles2
    if "gas" in particles.particle_types:
        particles = _sample_clusters(
            particles, [hse1, hse2], [center1, center2], [velocity1, velocity2]
        )
    return particles


def combine_three_clusters(
    particles1,
    particles2,
    particles3,
    hse1,
    hse2,
    hse3,
    center1,
    center2,
    center3,
    velocity1,
    velocity2,
    velocity3,
):
    """Combine 3 clusters"""
    center1 = ensure_ytarray(center1, "kpc")
    center2 = ensure_ytarray(center2, "kpc")
    center3 = ensure_ytarray(center3, "kpc")
    velocity1 = ensure_ytarray(velocity1, "kpc/Myr")
    velocity2 = ensure_ytarray(velocity2, "kpc/Myr")
    velocity3 = ensure_ytarray(velocity3, "kpc/Myr")
    if "gas" in particles1.particle_types:
        particles1.add_offsets(center1, [0.0] * 3, ptypes=["gas"])
    if "gas" in particles2.particle_types:
        particles2.add_offsets(center2, [0.0] * 3, ptypes=["gas"])
    if "gas" in particles3.particle_types:
        particles3.add_offsets(center3, [0.0] * 3, ptypes=["gas"])
    ptypes1 = particles1.particle_types.copy()
    ptypes2 = particles2.particle_types.copy()
    ptypes3 = particles3.particle_types.copy()
    if "gas" in ptypes1:
        ptypes1.remove("gas")
    if "gas" in ptypes2:
        ptypes2.remove("gas")
    if "gas" in ptypes3:
        ptypes3.remove("gas")
    particles1.add_offsets(center1, velocity1, ptypes=ptypes1)
    particles2.add_offsets(center2, velocity2, ptypes=ptypes2)
    particles3.add_offsets(center3, velocity3, ptypes=ptypes3)
    particles = particles1 + particles2 + particles3
    if "gas" in particles.particle_types:
        particles = _sample_clusters(
            particles,
            [hse1, hse2, hse3],
            [center1, center2, center3],
            [velocity1, velocity2, velocity3],
        )
    return particles


def resample_one_cluster(particles, hse, center, velocity):
    """Resample radial profiles onto a single cluster's particle distribution. TODO: complete docstring"""
    if "gas" not in particles.particle_types:
        return particles
    center = ensure_ytarray(center, "kpc")
    velocity = ensure_ytarray(velocity, "kpc/Myr")
    r = ((particles["gas", "particle_position"] - center) ** 2).sum(axis=1).d
    np.sqrt(r, r)
    get_density = InterpolatedUnivariateSpline(hse["radius"], hse["density"])
    dens = get_density(r)
    e_arr = 1.5 * hse["pressure"] / hse["density"]
    get_energy = InterpolatedUnivariateSpline(hse["radius"], e_arr)
    particles["gas", "thermal_energy"] = unyt_array(get_energy(r), "kpc**2/Myr**2")
    vol = particles["gas", "particle_mass"] / particles["gas", "density"]
    particles["gas", "particle_mass"] = unyt_array(dens * vol.d, "Msun")
    particles["gas", "particle_velocity"][:, :] = velocity
    particles["gas", "density"] = unyt_array(dens, "Msun/kpc**3")
    return particles


def resample_two_clusters(
    particles,
    hse1,
    hse2,
    center1,
    center2,
    velocity1,
    velocity2,
    radii,
    passive_scalars=None,
):
    """Resample 2 clusters"""
    particles = _sample_clusters(
        particles,
        [hse1, hse2],
        [center1, center2],
        [velocity1, velocity2],
        radii=radii,
        resample=True,
        passive_scalars=passive_scalars,
    )
    return particles


def resample_three_clusters(
    particles,
    hse1,
    hse2,
    hse3,
    center1,
    center2,
    center3,
    velocity1,
    velocity2,
    velocity3,
    radii,
    passive_scalars=None,
):
    """Resample 3 clusters"""
    particles = _sample_clusters(
        particles,
        [hse1, hse2, hse3],
        [center1, center2, center3],
        [velocity1, velocity2, velocity3],
        radii=radii,
        resample=True,
        passive_scalars=passive_scalars,
    )
    return particles<|MERGE_RESOLUTION|>--- conflicted
+++ resolved
@@ -1,9 +1,5 @@
 """
-<<<<<<< HEAD
-Particles IC module
-=======
-CGP module for managing particle type initial conditions.
->>>>>>> d0dd1935
+CG module for managing particle type initial conditions.
 """
 from collections import OrderedDict, defaultdict
 from pathlib import Path
