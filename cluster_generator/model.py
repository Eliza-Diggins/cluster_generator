--- conflicted
+++ resolved
@@ -10,11 +10,8 @@
 
 import h5py
 import numpy as np
-<<<<<<< HEAD
-=======
 from numpy.random import RandomState
 from numpy.typing import ArrayLike, NDArray
->>>>>>> bb7dee8f
 from scipy.integrate import (
     cumulative_trapezoid as cumtrapz,  # compliant with scipy 1.14.0+
 )
