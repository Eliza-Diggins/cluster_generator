--- conflicted
+++ resolved
@@ -1,8 +1,5 @@
 """Initializer for the public package"""
-<<<<<<< HEAD
-=======
 from cluster_generator.cluster_collections import Ascasibar07, Sanderson10, Vikhlinin06
->>>>>>> 65fd8c18
 from cluster_generator.codes import (
     resample_arepo_ics,
     setup_arepo_ics,
