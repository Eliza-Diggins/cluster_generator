--- conflicted
+++ resolved
@@ -16,10 +16,6 @@
     particles
     relations
     virial
-<<<<<<< HEAD
-    correction
     cluster_collections
-=======
->>>>>>> 4951d72f
     codes
     numalgs